using System;
using System.Collections.Generic;

using log4net;

using Command;
using CommandLine;



namespace HFM
{

    public class LoadExtractOption : ISetting
    {

        protected Type _optionType;
        protected object _option;

        public string Name { get { return (string)GetOptionProperty("Name"); } }
        public Type ParameterType { get { return GetOptionProperty("CurrentValue").GetType(); } }
        public string Description { get { return null; } }
        public bool IsSensitive { get { return false; } }
        public bool HasDefaultValue { get { return true; } }
        public object DefaultValue { get { return GetOptionProperty("DefaultValue"); } }


        internal LoadExtractOption(Type optionType, object option) {
            _optionType = optionType;
        }


        protected object GetOptionProperty(string prop)
        {
            return _optionType.GetProperty(prop).GetValue(_option, null);
        }

    }



    /// <summary>
    /// Base class for all HFM Load/Extract option collections.
    /// These are implementations of the TODO: SettingsCollection class, used to pass
    /// around the myriad options that govern the behaviour of HFM loads and
    /// extracts of Metadata, Security, Rules, Member Lists, Data, and Journals.
    /// </summary>
    /// <remarks>
    /// These are a sort of hybrid struct/collection/enum:
    /// - each collection has a fixed set of members
    /// - members of the collection can be accessed by ordinal or name, and
    ///   the valid ordinals and names can be determined from a corresponding
    ///   enum type.
    /// - members of the collection have a common set of methods and properties,
    ///   which can return information about the valid values/ranges, default
    ///   value etc
    /// Unfortunately, the collections do not share a common base class, and
    /// so to determine the valid members of the collection, get the default
    /// values for an item in the collection, and set a current value in a
    /// collection for all load and extract option sets, we need to make heavy
    /// use of reflection.
    /// </remarks>
    public abstract class LoadExtractOptions : ISettingsCollection
    {
        // Reference to class logger
        protected static readonly ILog _log = LogManager.GetLogger(
            System.Reflection.MethodBase.GetCurrentMethod().DeclaringType);

        protected Type _optionsType;
        protected Type _optionType;
        protected Type _enumType;
        protected object _options;
        protected Dictionary<string, LoadExtractOption> _settings;


        public object this[string key]
        {
            get {
                return GetOptionProperty(_settings[key], "CurrentValue");
            }
            set {
                _optionType.GetProperty("CurrentValue").SetValue(_settings[key], value, null);
            }
        }


        public LoadExtractOptions(Type optionsType, Type optionType, Type enumType, object options)
        {
            _optionsType = optionsType;
            _optionType = optionType;
            _options = options;
            _settings = new Dictionary<string, LoadExtractOption>();
<<<<<<< HEAD

            foreach(var mbr in Enum.GetNames(_enumType)) {
                // Filter out _MIN and _MAX enum members if present
                if(mbr.EndsWith("_MIN") || mbr.EndsWith("_MAX")) {
                    continue;
                }

                // Obtain the option object corresponding to the enum member
                var option = new LoadExtractOption(optionType, optionsType.GetMethod("get_Item")
                        .Invoke(_options, new object[] { Enum.Parse(_enumType, mbr )}));
                _settings[option.Name] = option;
            }
        }


=======
        }


>>>>>>> d9abcf4e
        public IEnumerable<ISetting> Each()
        {
            foreach(var option in _settings.Values) {
                yield return option;
            }
        }


        protected object GetOptionProperty(object option, string prop)
        {
            return _optionType.GetProperty(prop).GetValue(option, null);
        }


        public List<string> ValidKeys()
        {
            return new List<string>(_settings.Keys);
        }

        public object DefaultValue(string key)
        {
            var option = _settings[key];
            return option.GetType().GetProperty("DefaultValue").GetValue(option, new object[] { key });
        }

    }

}<|MERGE_RESOLUTION|>--- conflicted
+++ resolved
@@ -90,27 +90,9 @@
             _optionType = optionType;
             _options = options;
             _settings = new Dictionary<string, LoadExtractOption>();
-<<<<<<< HEAD
-
-            foreach(var mbr in Enum.GetNames(_enumType)) {
-                // Filter out _MIN and _MAX enum members if present
-                if(mbr.EndsWith("_MIN") || mbr.EndsWith("_MAX")) {
-                    continue;
-                }
-
-                // Obtain the option object corresponding to the enum member
-                var option = new LoadExtractOption(optionType, optionsType.GetMethod("get_Item")
-                        .Invoke(_options, new object[] { Enum.Parse(_enumType, mbr )}));
-                _settings[option.Name] = option;
-            }
         }
 
 
-=======
-        }
-
-
->>>>>>> d9abcf4e
         public IEnumerable<ISetting> Each()
         {
             foreach(var option in _settings.Values) {
